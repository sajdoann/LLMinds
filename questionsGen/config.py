import os
import json
from typing import Dict, Any, Optional

from dotenv import load_dotenv


class Config:
    """Configuration management for the question generator system."""
    
    def __init__(self, config_path: Optional[str] = None):
        """Initialize configuration, optionally from a file.
        
        Args:
            config_path: Optional path to a JSON configuration file
        """
        load_dotenv()
        
        # Default
        self._config = {
            "llm": {
<<<<<<< HEAD
                "provider": "huggingface", # huggingface, ollama or gpt4o
                "api_key": os.environ.get("OPENAI_API_KEY", ""),
                "model_path": "meta-llama/Llama-2-13b-chat-hf",#"deepseek-ai/DeepSeek-R1-Distill-Qwen-1.5B",
=======
                "provider": "ollama", # huggingface, ollama or gpt4o
                "api_key": os.environ.get("AZURE_GPT35_KEY", ""), #OPENAI_API_KEY
                "model_path": "llama3.2:latest",
>>>>>>> e379b278
                "temperature": 0.7,
                "max_tokens": 2000
            },
            "question_generation": {
                "default_num_questions":5,  # Let LLM decide by default
                "prompt_template": "default"  # Use default prompt template
            },
            "evaluation": {
                "use_llm": False,
                "min_difficulty": {
                    "easy": 1,
                    "medium": 2,
                    "hard": 1
                },
                "min_category": {
                    "factual": 1,
                    "inferential": 2,
                    "analytical": 1
                }
            }
        }
        
        if config_path:
            self.load_from_file(config_path)
        
    
    def load_from_file(self, config_path: str) -> None:
        """Load configuration from a JSON file.
        
        Args:
            config_path: Path to a JSON configuration file
        """
        try:
            with open(config_path, 'r', encoding='utf-8') as file:
                file_config = json.load(file)
                
            # Merge with default config (only update specified values)
            self._merge_configs(self._config, file_config)
                
        except Exception as e:
            print(f"Warning: Failed to load configuration from {config_path}: {str(e)}")
    
    def _merge_configs(self, base: Dict[str, Any], override: Dict[str, Any]) -> None:
        """Recursively merge override config into base config.
        
        Args:
            base: Base configuration dictionary (modified in-place)
            override: Override configuration dictionary
        """
        for key, value in override.items():
            if key in base and isinstance(base[key], dict) and isinstance(value, dict):
                self._merge_configs(base[key], value)
            else:
                base[key] = value
    
    def get(self, section: str, key: Optional[str] = None) -> Any:
        """Get a configuration value.
        
        Args:
            section: Configuration section
            key: Optional key within the section
            
        Returns:
            Configuration value or section dictionary
        """
        if section not in self._config:
            raise ValueError(f"Configuration section '{section}' not found")
        
        if key is None:
            return self._config[section]
        
        if key not in self._config[section]:
            raise ValueError(f"Configuration key '{key}' not found in section '{section}'")
        
        return self._config[section][key]
    
    def set(self, section: str, key: str, value: Any) -> None:
        """Set a configuration value.
        
        Args:
            section: Configuration section
            key: Key within the section
            value: Value to set
        """
        if section not in self._config:
            self._config[section] = {}
        
        self._config[section][key] = value
    
    def save_to_file(self, config_path: str) -> None:
        """Save the current configuration to a JSON file.
        
        Args:
            config_path: Path to save the configuration file
        """
        try:
            with open(config_path, 'w', encoding='utf-8') as file:
                json.dump(self._config, file, indent=2)
        except Exception as e:
            raise Exception(f"Failed to save configuration to {config_path}: {str(e)}")
    
    def as_dict(self) -> Dict[str, Any]:
        """Get a copy of the entire configuration as a dictionary.
        
        Returns:
            A copy of the configuration dictionary
        """
        return self._config.copy()
    
    def reset(self) -> None:
        """Reset configuration to default values."""
        self.__init__()
    
    def update_from_dict(self, config_dict: Dict[str, Any]) -> None:
        """Update configuration from a dictionary.
        
        Args:
            config_dict: Configuration dictionary to merge
        """
        self._merge_configs(self._config, config_dict)
    
    def get_llm_config(self) -> Dict[str, Any]:
        """Get LLM configuration for easy access.
        
        Returns:
            LLM configuration dictionary
        """
        return self.get("llm")
    
    def get_evaluation_config(self) -> Dict[str, Any]:
        """Get evaluation configuration for easy access.
        
        Returns:
            Evaluation configuration dictionary
        """
        return self.get("evaluation")
    
    def get_generation_config(self) -> Dict[str, Any]:
        """Get question generation configuration for easy access.
        
        Returns:
            Question generation configuration dictionary
        """
        return self.get("question_generation")<|MERGE_RESOLUTION|>--- conflicted
+++ resolved
@@ -19,15 +19,9 @@
         # Default
         self._config = {
             "llm": {
-<<<<<<< HEAD
-                "provider": "huggingface", # huggingface, ollama or gpt4o
-                "api_key": os.environ.get("OPENAI_API_KEY", ""),
-                "model_path": "meta-llama/Llama-2-13b-chat-hf",#"deepseek-ai/DeepSeek-R1-Distill-Qwen-1.5B",
-=======
                 "provider": "ollama", # huggingface, ollama or gpt4o
                 "api_key": os.environ.get("AZURE_GPT35_KEY", ""), #OPENAI_API_KEY
                 "model_path": "llama3.2:latest",
->>>>>>> e379b278
                 "temperature": 0.7,
                 "max_tokens": 2000
             },
